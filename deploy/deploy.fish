#!/usr/bin/env fish
# Readme {{{
<<<<<<< HEAD
# Deploy v. 1.0.0
=======
# Deploy v. 1.0.1
>>>>>>> b21bf14b
#
# Create content in RStudio Connect with a given title. Does not prevent the
# creation of duplicate titles.
# 
# Run this script from the content root directory.
# }}}
# dependencies {{{
# - jq-1.6
# - curl-7.83.1
# - Rscript-4.1.2 and R-package "rsconnect" version >= 0.8.15
# - tar-3.5.1
# }}}
# Parse command line options {{{

# v/verbose
argparse 'v/verbose' 'i/interactive' 'h/help' -- $argv
or return
# make command line options global. Otherwise not usable later
# Change variable scope of option flags to global {{{

if test -n "$_flag_interactive"
	set --global _flag_interactive $_flag_interactive
	set --global _flag_i $_flag_i
end

if test -n "$_flag_verbose"
	set --global _flag_verbose $_flag_verbose
	set --global _flag_v $_flag_v
end

if test -n "$_flag_help"
	set --global _flag_help $_flag_help
	set --global _flag_h $_flag_h
end

#}}}

#}}}
# Global variables {{{

# Initialize empty variable that containes the names of the files created at runtime
set --global files_to_be_cleaned_on_error
set --global files_to_be_cleaned_on_success
set --global content_title $argv[1]
# Random number as a name for the content item to be deployed.
# The "name" field should not collide with other names for all content deployed by one user 
# and is therefore created randomly.
# See https://docs.rstudio.com/connect/cookbook/deploying/#creating-content for details.
set --global content_name (string join '' (random) (random))
set --global api_path "__api__/v1/content"

#}}}
# function definitions {{{

function show_help
	echo "##################################################################################"
	echo -e (string join ' ' "Usage: " "\e[33m" (status basename) "\e[36m[-h/--help] [-i/--interactive] [-v/--verbose]" "\e[32m<content-title>" "\e[0m")
	# printf "	Usage: %s [-h/--help] [-i/--interactive] [-v/--verbose] <content-title>\n" (status basename)
	echo "##################################################################################"
end
# echo_verbose {{{

function echo_verbose 
	if test -n "$_flag_verbose"
		echo $argv
	end
end

#}}}
# clean_up {{{

function clean_up
	echo_verbose "Clean up..."
	for file in $argv
		if test \( -e "$file" \) 
			rm -f $file
			echo_verbose "File $file removed."
		end
	end
end

#}}}
# remove_content_item {{{

function remove_content_item
	if test \( -n "$argv" \)
		set --local endpoint_delete_content (string join '' "$CONNECT_SERVER" "$api_path/" "$argv")
		echo_verbose "Removing content item $argv"
		set --local response_to_deleted_content (\
			curl --silent --insecure --show-error --location --max-redirs 0 --fail --request DELETE \
				--header "Authorization: Key $CONNECT_API_KEY" \
				"$endpoint_delete_content" \
				)
		if ! test \( $status -eq 0 \)
			set --local error_msg (echo $response_to_deleted_content | jq --raw-output '.error')
			echo_verbose "Deletion of content item $argv unsuccessful."
			echo_verbose "Message: "
			set_color yellow
			echo_verbose "	$error_msg"
			set_color normal
		else
			echo_verbose "Deletion of content item $argv successful."
		end
	end
end

#}}}

#}}}
# Checks in advance {{{
# check command line arguments {{{

if test -z "$argv" -o -n "$_flag_help"
	echo_verbose "Please provide a title for the content to be deployed: "
	show_help
	exit 1
else
	echo_verbose "##################################################"
	set_color brblue
	echo_verbose "Deploy content $content_title"
	set_color normal
	echo_verbose "##################################################"
end

#}}}
# check server environment variable {{{

# If the CONNECT_SERVER environment variable is not defined
# exit with a warning
# Syntax: the escaped paranthesis are optional. See also https://fishshell.com/docs/current/cmds/test.html#cmd-test
if ! test \( -n "$CONNECT_SERVER" \)
	echo_verbose "The CONNECT_SERVER environment variable is not defined. It defines"
	echo_verbose "the base URL of your RStudio Connect instance."
	echo_verbose 
	echo_verbose "    export CONNECT_SERVER='http://connect.company.com/'"
	exit 1
end


#}}}
# check api key environment variable {{{

if ! test \( -n "$CONNECT_API_KEY" \)
	echo_verbose "The CONNECT_API_KEY environment variable is not defined. It must contain"
	echo_verbose "an API key owned by a 'publisher' account in your RStudio Connect instance."
	echo_verbose
	echo_verbose "    export CONNECT_API_KEY='jIsDWwtuWWsRAwu0XoYpbyok2rlXfRWa'"
	exit 1
end

#}}}
# create app.R {{{

if ! test \( -e "app.R" \) 
	if test -n "$_flag_interactive"
		echo_verbose "The file app.R does not exist. It serves rsconnect as an entry point to the shiny app."
		echo_verbose "Create it?"
		set --global create_app_r_file (read --prompt-str "y/n?: " | string trim)
	else
		echo_verbose "Create file \"app.R\"..."
		set --global create_app_r_file "y"
	end
	if test \( "$create_app_r_file" = "y" \)
		printf "# Launch the ShinyApp (Do not remove this comment)\n#To deploy, run: rsconnect::deployApp()\n#Or use the blue button on top of this file\n\npkgload::load_all(export_all = FALSE, helpers = FALSE, attach_testthat = FALSE)\nrun_app()" > app.R
		set --global files_to_be_cleaned_on_error $files_to_be_cleaned_on_error app.R
		echo_verbose "File app.R created"
	else
		echo_verbose "Exiting..."
		exit 1
	end
else
	echo_verbose "Reuse existing file \"app.R\""
end

#}}}
# create manifest.json {{{

if ! test \( -e "manifest.json" \)
	if test -n "$_flag_interactive"
		echo_verbose "An RS Connect manifest file does not exist. This file is crucial for RS Connect to deploy the app."
		echo_verbose "Create it?"
		set --global create_manifest_file (read --prompt-str "y/n: " | string trim)
	else
		echo_verbose "Create manifest.json..."
		set --global create_manifest_file "y"
	end
	if test \( $create_manifest_file = "y" \) 
		Rscript --vanilla -e "rsconnect::writeManifest()" > /dev/null 2>error_msgs_rscript.tmp
		set --global files_to_be_cleaned_on_error $files_to_be_cleaned_on_error manifest.json
		# Did Rscript print out any warnings or errors? If so, exit.
		if test \( (cat error_msgs_rscript.tmp | wc -l | string trim) != "0" \)
			echo_verbose "A manifest file could not be created without errors."
			clean_up $files_to_be_cleaned_on_error
			echo_verbose "Exiting..."
			exit 1
		else
			echo_verbose "Manifest file manifest.json created"
			if test \( -e error_msgs_rscript.tmp \) 
				rm -f error_msgs_rscript.tmp
			end
		end
	end
else
	echo_verbose "Reuse existing file \"manifest.json\""
end

#}}}
#}}}
# Programm {{{
# Create archive file {{{

set --local bundle_path "bundle.tar.gz"
set --local files_to_deploy_all app.R manifest.json R man DESCRIPTION NAMESPACE .Rbuildignore .Renviron man-roxygen README.md data-raw data inst
set --global files_to_deploy
set --global files_missing
echo_verbose "Zip directory content to \"$bundle_path\":"
for file in $files_to_deploy_all
	if test \( -e "$file" \) 
		set --global files_to_deploy $files_to_deploy $file
	else
		set --global files_missing $files_missing $file
	end
end
if test \( -n "$files_missing" \)
	if test -n "$_flag_interactive"
		echo_verbose "The files:"
		set_color yellow
		echo_verbose "	$files_missing" 
		set_color normal
		echo_verbose "are not contained in the currend working directory."
		echo_verbose "Continue? "
		set --global create_archive_file (read --prompt-str "y/n: " | string trim)
	else
		set --global create_archive_file "y"
	end
	if test \( $create_archive_file != "y" \)
		clean_up $files_to_be_cleaned_on_error
		echo_verbose "Exiting..."
		exit 1
	end
end
tar czf $bundle_path $files_to_deploy
echo_verbose "Archive file created."
set --global files_to_be_cleaned_on_success "$files_to_be_cleaned_on_success" "bundle.tar.gz"
set --global files_to_be_cleaned_on_error "$files_to_be_cleaned_on_error" "bundle.tar.gz"

#}}}
# create content at RS Connect {{{
# For api endpoint details see https://docs.rstudio.com/connect/api/#tag--Content-V1-Experimental
# For workflows suggested by RS Connect see https://docs.rstudio.com/connect/cookbook/deploying/#creating-content
if ! test \( -e .rsc_content_guid \)
	# Send only required json fields to the server.
	set --local content_item '{"name": "TO_BE_REPLACED", "title": "TO_BE_REPLACED"}'
	# Replace placeholders with jq
	set --local content_item (echo $content_item | jq --arg title "$content_title" --arg name "$content_name" '. | .["title"]=$title | .["name"]=$name')
	set --local api_endpoint (string join '' "$CONNECT_SERVER" "$api_path")
	echo "[DEBUG]: Create content at $api_endpoint"
	echo "[DEBUG]: data $content_item"
	set --local response_to_created_content (\
		curl --insecure --silent --show-error --location --max-redirs 0 --fail --request POST \
		--header "Authorization: Key $CONNECT_API_KEY" \
		--data-raw "$content_item" \
		"$api_endpoint" \
	)
	if ! test \( $status -eq 0 \) 
		echo_verbose "Content creation failed."
		clean_up $files_to_be_cleaned_on_error
		echo_verbose "Exiting..."
		exit 1
	end
	set --global content_guid (echo $response_to_created_content | jq --raw-output '.guid')
	set_color yellow
	echo_verbose "Successfully created content item with GUID $content_guid."
	set_color normal
	echo_verbose "[DEBUG]: Response form server:"
	echo_verbose "$response_to_created_content" | jq '.'
	echo_verbose "Persist content guid $content_guid to file .rsc_content_guid"
	echo $content_guid > .rsc_content_guid
	set --global files_to_be_cleaned_on_error $files_to_be_cleaned_on_error .rsc_content_guid
else
	echo_verbose "Reuse existing .rsc_content_guid file with content guid: "
	set --global content_guid (cat .rsc_content_guid | string trim)
	set --local api_endpoint (string join '' "$CONNECT_SERVER" "$api_path/" "$content_guid")
	set_color yellow
	echo_verbose " $content_guid"
	set_color normal
	echo_verbose "Verify that content item exists at"
	set_color yellow
	echo_verbose "	$api_endpoint"
	set_color normal
	curl --insecure --silent --show-error --location --max-redirs 0 --fail --request GET \
		--header "Authorization: Key $CONNECT_API_KEY" \
		"$api_endpoint" &> /dev/null
	if ! test $status -eq 0
		set_color red
		echo "There exists no content at $api_endpoint"
		echo "Consider deleting the file .rsc_content_guid and try again."
		set_color normal
		clean_up $files_to_be_cleaned_on_error
		echo_verbose "Exiting..."
		exit 1
	end
	set_color normal
	echo_verbose "Existence of content item $content_guid verified."
end

#}}}
# Upload bundle.tar.gz {{{
# For Details see https://docs.rstudio.com/connect/api/#post-/v1/experimental/content/{guid}/upload
# The Api endpoint is slightly different here
# It orientates towards https://github.com/rstudio/connect-api-deploy-shiny
set --local api_endpoint (string join '' "$CONNECT_SERVER" "$api_path/" "$content_guid/" "bundles")
echo_verbose "[DEBUG]: Upload zip archive to $api_endpoint"
set --local response_to_uploaded_archive (\
	curl --insecure --silent --show-error --location --max-redirs 0 --fail --request POST \
	--header "Authorization: Key $CONNECT_API_KEY" \
	--data-binary @"$bundle_path" \
	"$api_endpoint" \
)
if ! test \( $status -eq 0 \) 
	set --local rsconnect_error_msg (echo $response_to_uploaded_archive | jq '.error')
	echo_verbose "##################################################"
	echo_verbose "Uploading bundle.tar.gz failed with response from server:"
	printf "	%s\n" $response_to_uploaded_archive
	echo_verbose "##################################################"
	clean_up $files_to_be_cleaned_on_error
	remove_content_item $content_guid
	echo_verbose "Exiting..."
	exit 1
end
set --global bundle_id (echo $response_to_uploaded_archive | jq --raw-output '.id')

set_color yellow
echo_verbose "Successfully uploaded bundle.tar.gz and created deployment bundle $bundle_id"
set_color normal
#}}}
# Deploy deployment bundle {{{
# See also https://docs.rstudio.com/connect/api/#post-/v1/content/{guid}/deploy
# Start deployment task {{{

set --local data_deploy '{"bundle_id":"TO_BE_REPLACED"}'
set --local data_deploy (echo $data_deploy | jq --arg bid $bundle_id '. | .["bundle_id"]=$bid')
set --local api_endpoint (string join '' "$CONNECT_SERVER" "$api_path/" "$content_guid/" "deploy")
echo_verbose "[DEBUG]: data \"json\" to deploy is $data_deploy"
echo_verbose "[DEBUG]: deployment api endpoint is $api_endpoint"
set --global response_to_starting_depl_task (\
	curl --insecure --silent --show-error --location --max-redirs 0 --fail --request POST \
		--header "Authorization: Key $CONNECT_API_KEY" \
		--data-raw "$data_deploy" \
		"$api_endpoint" \
)
if ! test \( $status -eq 0 \)
	echo_verbose "Starting deployment task failed."
	clean_up $files_to_be_cleaned_on_error
	remove_content_item $content_guid
	echo_verbose "Exiting..."
	exit 1
end
set --global deployment_task_id (echo $response_to_starting_depl_task | jq --raw-output '.task_id')
set_color yellow
echo_verbose "Successfully started deployment task $deployment_task_id"
set_color normal

#}}}
# Poll deployment status until finished {{{ For Details see https://docs.rstudio.com/connect/api/#get-/v1/tasks/{id}
set --global deploy_is_finished "false"
set --global code -1
set --global first 0
set --global counter 1
while test \( "$deploy_is_finished" = "false" \)
	# The URL needs to be composed separately, since fish otherwise interprets the "="-sign.
	set --local task_api_endpoint (string join '' "$CONNECT_SERVER" "__api__/v1/tasks/" "$deployment_task_id" "?wait=1&first=" "$first")
	set --local deployment_task_status (\
		curl --insecure --silent --location --max-redirs 0 --fail --request GET \
		--header "Authorization: Key $CONNECT_API_KEY" \
		"$task_api_endpoint"
		)
	set --global deploy_is_finished (echo $deployment_task_status | jq '.finished')
	set --global code (echo $deployment_task_status | jq '.code')
	set --global first (echo $deployment_task_status | jq '.last')
	set_color yellow
	echo_verbose "[DEBUG]: Poll No: $counter"
	set_color normal
	echo_verbose "Deployment task $deployment_task_id:"
	echo_verbose "$deployment_task_status" | jq '.'
	echo_verbose ""
	set --global counter (math $counter + 1)

	if ! test \( $code -eq 0 \)
		 set --local rsconnect_error_msg (echo $deployment_task_status | jq '.error')
		 echo_verbose "##################################################"
		 echo_verbose "[Error]: There was a problem finishing the deployment task."
		 echo_verbose "Response from Server:"
		 printf "	%s\n" "$rsconnect_error_msg"
		 echo_verbose "##################################################"
		 clean_up $files_to_be_cleaned_on_error
		 remove_content_item $content_guid
		 echo_verbose "Exiting..."
		 exit 1
	end
end
set_color yellow
echo_verbose "Deployment task finished successfully."
set_color normal

#}}}
#}}}
# Get content details {{{

set --local api_endpoint (string join '' "$CONNECT_SERVER" "$api_path/" "$content_guid")
set --local content_details (\
	curl --insecure --silent --show-error --location --max-redirs 0 --fail --request GET \
		--header "Authorization: Key $CONNECT_API_KEY" \
		"$api_endpoint"
)
echo_verbose "Content Details:"
echo_verbose "$content_details" | jq '.'

if ! test $status -eq 0
	echo "Retrieval of content details failed with error message:"
	echo "##################################################"
	printf "	%s\n" $content_details
	echo "##################################################"
	clean_up $files_to_be_cleaned_on_error
	remove_content_item $content_guid
	echo "Exiting..."
	exit 1
end
set --local content_url (echo $content_details | jq '.content_url')

#}}}
# Clean up and exit {{{

echo "URL to $content_title: "
set_color yellow
echo "	$content_url"
set_color normal
clean_up $files_to_be_cleaned_on_success
exit 0

#}}}
#}}}<|MERGE_RESOLUTION|>--- conflicted
+++ resolved
@@ -1,10 +1,6 @@
 #!/usr/bin/env fish
 # Readme {{{
-<<<<<<< HEAD
-# Deploy v. 1.0.0
-=======
 # Deploy v. 1.0.1
->>>>>>> b21bf14b
 #
 # Create content in RStudio Connect with a given title. Does not prevent the
 # creation of duplicate titles.
